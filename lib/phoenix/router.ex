--- conflicted
+++ resolved
@@ -27,13 +27,8 @@
 
   defmacro __before_compile__(_env) do
     quote do
-<<<<<<< HEAD
-      plug Plugs.Logger, Config.router(__MODULE__, [:logger, :level])
+      plug Plugs.Logger, Config.get([:logger, :level])
       if Config.router(__MODULE__, [:code_reload]) do
-=======
-      config = Config.for(__MODULE__)
-      if config.plugs[:code_reload] do
->>>>>>> e5951da2
         plug Plugs.CodeReloader
       end
       if Config.router(__MODULE__, [:cookies]) do
