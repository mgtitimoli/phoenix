# Contexts

So far, we've built pages, wired up controller actions through our routers, and learned how Ecto allows data to be validated and persisted. Now it's time to tie it all together by writing web-facing features that interact with our greater Elixir application.

When building a Phoenix project, we are first and foremost building an Elixir application. Phoenix's job is to provide a web interface into our Elixir application. Naturally, we compose our applications with modules and functions, but simply defining a module with a few functions isn't enough when designing an application. It's vital to think about your application design when writing code. Let's find out how.

> How to read this guide:
Using the context generators is a great way for beginners and intermediate Elixir programmers alike to get up and running quickly while thoughtfully designing their applications. This guide focuses on those readers. On the other hand, experienced developers may get more mileage from nuanced discussions around application design. For those readers, we include a frequently asked questions (FAQ) section at the end of the guide which brings different perspectives to some design decisions made throughout the guide. Beginners can safely skip the FAQ sections and return later when they're ready to dig deeper.

## Thinking about design

Contexts are dedicated modules that expose and group related functionality. For example, anytime you call Elixir's standard library, be it `Logger.info/1` or `Stream.map/2`, you are accessing different contexts. Internally, Elixir's logger is made of multiple modules, such as `Logger.Config` and `Logger.Backends`, but we never interact with those modules directly. We call the `Logger` module the context, exactly because it exposes and groups all of the logging functionality.

Phoenix projects are structured like Elixir and any other Elixir project – we split our code into contexts. A context will group related functionality, such as posts and comments, often encapsulating patterns such as data access and data validation. By using contexts, we decouple and isolate our systems into manageable, independent parts.

Let's use these ideas to build out our web application. Our goal is to build a user system as well as a basic content management system for adding and editing page content. Let's get started!

### Adding an Accounts Context

User accounts are often wide-reaching across a platform so it's important to think upfront about writing a well-defined interface. With that in mind, our goal is to build an accounts API that handles creating, updating, and deleting user accounts, as well as authenticating user credentials. We'll start off with basic features, but as we add authentication later, we'll see how starting with a solid foundation allows us to grow our application naturally as we add functionality.

Phoenix includes the `phx.gen.html`, `phx.gen.json`, and `phx.gen.context` generators that apply the ideas of isolating functionality in our applications into contexts. These generators are a great way to hit the ground running while Phoenix nudges you in the right direction to grow your application. Let's put these tools to use for our new user accounts context.

In order to run the context generators, we need to come up with a module name that groups the related functionality that we're building. In the [Ecto guide](ecto.html), we saw how we can use Changesets and Repos to validate and persist user schemas, but we didn't integrate this with our application at large. In fact, we didn't think about where a "user" in our application should live at all. Let's take a step back and think about the different parts of our system. We know that we'll have users of our product. Along with users comes things like account login credentials and user registration. An `Accounts` context in our system is a natural place for our user functionality to live.

> Naming things is hard. If you're stuck when trying to come up with a context name when the grouped functionality in your system isn't yet clear, you can simply use the plural form of the resource you're creating. For example, a `Users` context for managing users. As you grow your application and the parts of your system become clear, you can simply rename the context to a more refined name at a later time.

Before we use the generators, we need to undo the changes we made in the Ecto guide, so we can give our user schema a proper home. Run these commands to undo our previous work:

```console
$ rm lib/hello/user.ex
$ rm priv/repo/migrations/*_create_user.exs
```

Next, let's reset our database so we also discard the table we have just removed:

```console
$ mix ecto.reset
Generated hello app
The database for Hello.Repo has been dropped
The database for Hello.Repo has been created

14:38:37.418 [info]  Already up
```

Now we're ready to create our accounts context. We'll use the `phx.gen.html` task which creates a context module that wraps up Ecto access for creating, updating, and deleting users, along with web files like controllers and templates for the web interface into our context. Run the following command at your project root:

```console
$ mix phx.gen.html Accounts User users name:string \
username:string:unique

* creating lib/hello_web/controllers/user_controller.ex
* creating lib/hello_web/templates/user/edit.html.eex
* creating lib/hello_web/templates/user/form.html.eex
* creating lib/hello_web/templates/user/index.html.eex
* creating lib/hello_web/templates/user/new.html.eex
* creating lib/hello_web/templates/user/show.html.eex
* creating lib/hello_web/views/user_view.ex
* creating test/hello_web/controllers/user_controller_test.exs
* creating lib/hello/accounts/user.ex
* creating priv/repo/migrations/20170629175236_create_users.exs
* creating lib/hello/accounts/accounts.ex
* injecting lib/hello/accounts/accounts.ex
* creating test/hello/accounts/accounts_test.exs
* injecting test/hello/accounts/accounts_test.exs

Add the resource to your browser scope in lib/hello_web/router.ex:

    resources "/users", UserController


Remember to update your repository by running migrations:

    $ mix ecto.migrate

```

Phoenix generated the web files as expected in `lib/hello_web/`. We can also see our context files were generated inside a `lib/hello/accounts/` directory. Note the difference between `lib/hello` and `lib/hello_web`. We have an `Accounts` module to serve as the public API for account functionality, as well as an `Accounts.User` struct, which is an Ecto schema for casting and validating user account data. Phoenix also provided web and context tests for us, which we'll look at later. For now, let's follow the instructions and add the route according to the console instructions, in `lib/hello_web/router.ex`:

```elixir
  scope "/", HelloWeb do
    pipe_through :browser # Use the default browser stack

    get "/", PageController, :index
+   resources "/users", UserController
  end
```

With the new route in place, Phoenix reminds us to update our repo by running `mix ecto.migrate`. Let's do that now:

```console
$ mix ecto.migrate

[info]  == Running Hello.Repo.Migrations.CreateUsers.change/0 forward

[info]  create table users

[info]  create index users_username_index

[info]  == Migrated in 0.0s
```

Before jump into the generated code, let's start the server with `mix phx.server` and visit [http://localhost:4000/users](http://localhost:4000/users). Let's follow the "New User" link and click the "Submit" button without providing any input. We should be greeted with the following output:

```
Oops, something went wrong! Please check the errors below.
```

When we submit the form, we can see all the validation errors inline with the inputs. Nice! Out of the box, the context generator included the schema fields in our form template and we can see our default validations for required inputs are in effect. Let's enter some example user data and resubmit the form:

```
User created successfully.

Show User
Name: Chris McCord
Username: chrismccord
```

If we follow the "Back" link, we get a list of all users, which should contain the one we just created. Likewise, we can update this record or delete it. Now that we've seen how it works in the browser, it's time to take a look at the generated code.

## Starting With Generators

That little `phx.gen.html` command packed a surprising punch. We got a lot of functionality out-of-the-box for creating, updating, and deleting users. This is far from a full-featured app, but remember, generators are first and foremost learning tools and a starting point for you to begin building real features. Code generation can't solve all your problems, but it will teach you the ins and outs of Phoenix and nudge you towards the proper mind-set when designing your application.

Let's first checkout the `UserController` that was generated in `lib/hello_web/controllers/user_controller.ex`:


```elixir
defmodule HelloWeb.UserController do
  use HelloWeb, :controller

  alias Hello.Accounts
  alias Hello.Accounts.User

  def index(conn, _params) do
    users = Accounts.list_users()
    render(conn, "index.html", users: users)
  end

  def new(conn, _params) do
    changeset = Accounts.change_user(%User{})
    render(conn, "new.html", changeset: changeset)
  end

  def create(conn, %{"user" => user_params}) do
    case Accounts.create_user(user_params) do
      {:ok, user} ->
        conn
        |> put_flash(:info, "User created successfully.")
        |> redirect(to: user_path(conn, :show, user))
      {:error, %Ecto.Changeset{} = changeset} ->
        render(conn, "new.html", changeset: changeset)
    end
  end
  ...
end
```

We've seen how controllers work in our [controller guide](controllers.html), so the code probably isn't too surprising. What is worth noticing is how our controller calls into the `Accounts` context. We can see that the `index` action fetches a list of users with `Accounts.list_users/0`, and how users are persisted in the `create` action with `Accounts.create_user/1`. We haven't yet looked at the accounts context, so we don't yet know how user fetching and creation is happening under the hood – *but that's the point*. Our Phoenix controller is the web interface into our greater application. It shouldn't be concerned with the details of how users are fetched from the database or persisted into storage. We only care about telling our application to perform some work for us. This is great because our business logic and storage details are decoupled from the web layer of our application. If we move to a full-text storage engine later for fetching users instead of a SQL query, our controller doesn't need to be changed. Likewise, we can reuse our context code from any other interface in our application, be it a channel, mix task, or long-running process importing CSV data.

In the case of our `create` action, when we successfully create a user, we use `Phoenix.Controller.put_flash/2` to show a success message, and then we redirect to the `user_path`'s show page. Conversely, if `Accounts.create_user/1` fails, we render our `"new.html"` template and pass along the Ecto changeset for the template to lift error messages from.

Next, let's dig deeper and checkout our `Accounts` context in `lib/hello/accounts/accounts.ex`:

```elixir
defmodule Hello.Accounts do
  @moduledoc """
  The Accounts context.
  """

  import Ecto.Query, warn: false
  alias Hello.Repo

  alias Hello.Accounts.User

  @doc """
  Returns the list of users.

  ## Examples

      iex> list_users()
      [%User{}, ...]

  """
  def list_users do
    Repo.all(User)
  end
  ...
end
```

This module will be the public API for all account functionality in our system. For example, in addition to user account management, we may also handle user login credentials, account preferences, and password reset generation. If we look at the `list_users/0` function, we can see the private details of user fetching. And it's super simple. We have a call to `Repo.all(User)`. We saw how Ecto repo queries worked in [the Ecto guide](ecto.html), so this call should look familiar. Our `list_users` function is a generalized function specifying the *intent* of our code – namely to list users. The details of that intent where we use our Repo to fetch the users from our PostgreSQL database is hidden from our callers. This is a common theme we'll see re-iterated as we use the Phoenix generators. Phoenix will push us to think about where we have different responsibilities in our application, and then to wrap up those different areas behind well-named modules and functions that make the intent of our code clear, while encapsulating the details.

Now we know how data is fetched, but how are users persisted? Let's take a look at the `Accounts.create_user/1` function:

```elixir
  @doc """
  Creates a user.

  ## Examples

      iex> create_user(%{field: value})
      {:ok, %User{}}

      iex> create_user(%{field: bad_value})
      {:error, %Ecto.Changeset{}}

  """
  def create_user(attrs \\ %{}) do
    %User{}
    |> User.changeset(attrs)
    |> Repo.insert()
  end
```

There's more documentation than code here, but a couple of things are important to highlight. First, we can see again that our Ecto Repo is used under the hood for database access. You probably also noticed the call to `User.changeset/2`. We talked about changesets before, and now we see them in action in our context.

If we open up the `User` schema in `lib/hello/accounts/user.ex`, it will look immediately familiar:

```elixir
defmodule Hello.Accounts.User do
  use Ecto.Schema
  import Ecto.Changeset
  alias Hello.Accounts.User


  schema "users" do
    field :name, :string
    field :username, :string

    timestamps()
  end

  @doc false
  def changeset(%User{} = user, attrs) do
    user
    |> cast(attrs, [:name, :username])
    |> validate_required([:name, :username])
    |> unique_constraint(:username)
  end
end
```

This is just what we saw before when we ran the `mix phx.gen.schema` task, except here we see a `@doc false` above our `changeset/2` function. This tells us that while this function is publicly callable, it's not part of the public context API. Callers that build changesets do so via the context API. For example, `Accounts.create_user/1` calls into our `User.changeset/2` to build the changeset from user input. Callers, such as our controller actions, do not access `User.changeset/2` directly. All interaction with our user changesets is done through the public `Accounts` context.

## In-context Relationships

Our basic user account features are nice, but let's take it up a notch by supporting user login credentials. We won't implement a complete authentication system, but we'll give ourselves a good start to grow such a system from. Many authentication solutions couple the user credentials to an account in a one-to-one fashion, but this often causes issues. For example, supporting different login methods, such as social login or recovery email addresses, will cause major code changes. Let's set up a credentials association that will allow us to start off tracking a single credential per account, but easily support more features later.

For now, user credentials will contain only email information. Our first order of business is to decide where credentials live in the application. We have our `Accounts` context, which manages user accounts. User credentials is a natural fit here. Phoenix is also smart enough to generate code inside an existing context, which makes adding new resources to a context a breeze. Run the following command at your project root:

```console
$ mix phx.gen.context Accounts Credential credentials \
email:string:unique user_id:references:users

* creating lib/hello/accounts/credential.ex
* creating priv/repo/migrations/20170629180555_create_credentials.exs
* injecting lib/hello/accounts/accounts.ex
* injecting test/hello/accounts/accounts_test.exs

Remember to update your repository by running migrations:

    $ mix ecto.migrate
```

This time around, we used the `phx.gen.context` task, which is just like `phx.gen.html`, except it doesn't generate the web files for us. Since we already have controllers and templates for managing users, we can integrate the new credential features into our existing web form.

We can see from the output that Phoenix generated an `accounts/credential.ex` file for our `Accounts.Credential` schema, as well as a migration. Notably, phoenix said it was `* injecting` code into the existing `accounts/accounts.ex` context file and test file. Since our `Accounts` module already exists, Phoenix knows to inject our code here.

Before we run our migrations, we need to make one change to the generated migration to enforce data integrity of user account credentials. In our case, we want a user's credentials to be deleted when the parent user is removed. Make the following change to your `*_create_credentials.exs` migration file in `priv/repo/migrations/`:

```diff
  def change do
    create table(:credentials) do
      add :email, :string
-     add :user_id, references(:users, on_delete: :nothing)
+     add :user_id, references(:users, on_delete: :delete_all),
+                   null: false

      timestamps()
    end

    create unique_index(:credentials, [:email])
    create index(:credentials, [:user_id])
  end
```

We changed the `:on_delete` option from `:nothing` to `:delete_all`, which will generate a foreign key constraint that will delete all credentials for a given user when the user is removed from the database. Likewise, we also passed `null: false` to disallow creating credentials without an existing user. By using a database constraint, we enforce data integrity at the database level, rather than relying on ad-hoc and error-prone application logic.

Next, let's migrate up our database as Phoenix instructed:

```console
$ mix ecto.migrate
mix ecto.migrate
Compiling 2 files (.ex)
Generated hello app

[info]  == Running Hello.Repo.Migrations.CreateCredentials.change/0 forward

[info]  create table credentials

[info]  create index credentials_email_index

[info]  create index credentials_user_id_index

[info]  == Migrated in 0.0s
```

Before we integrate credentials in the web layer, we need to let our context know how to associate users and credentials. First, open up `lib/accounts/user.ex` and add the following association:


```elixir
- alias Hello.Accounts.User
+ alias Hello.Accounts.{User, Credential}


  schema "users" do
    field :name, :string
    field :username, :string
+   has_one :credential, Credential

    timestamps()
  end


```

We used `Ecto.Schema`'s `has_one` macro to let Ecto know how to associate our parent User to a child Credential. Next, let's add the relationships in the opposite direction in `accounts/credential.ex`:

```elixir
- alias Hello.Accounts.Credential
+ alias Hello.Accounts.{Credential, User}


  schema "credentials" do
    field :email, :string
-   field :user_id, :id
+   belongs_to :user, User

    timestamps()
  end

```

We used the `belongs_to` macro to map our child relationship to the parent `User`. With our schema associations set up, let's open up `accounts/accounts.ex` and make the following changes to the generated `list_users` and `get_user!`  functions:

```elixir
  def list_users do
    User
    |> Repo.all()
    |> Repo.preload(:credential)
  end

  def get_user!(id) do
    User
    |> Repo.get!(id)
    |> Repo.preload(:credential)
  end
```

We rewrote the `list_users/0` and `get_user!/1` to preload the credential association whenever we fetch users. The Repo preload functionality fetches a schema's association data from the database, then places it inside the schema. When operating on a collection, such as our query in `list_users`, Ecto can efficiently preload the associations in a single query. This allows us to represent our `%Accounts.User{}` structs as always containing credentials without the caller having to worry about fetching the extra data.

Next, let's expose our new feature to the web by adding the credentials input to our user form. Open up `lib/hello_web/templates/user/form.html.eex` and key in the new credential form group above the submit button:


```eex
  ...
+ <div class="form-group">
+   <%= inputs_for f, :credential, fn cf -> %>
+     <%= label cf, :email, class: "control-label" %>
+     <%= text_input cf, :email, class: "form-control" %>
+     <%= error_tag cf, :email %>
+   <% end %>
+ </div>

  <div class="form-group">
    <%= submit "Submit", class: "btn btn-primary" %>
  </div>
```

We used `Phoenix.HTML`'s `inputs_for` function to add an associations nested fields within the parent form. Within the nested inputs, we rendered our credential's email field and included the `label` and `error_tag` helpers just like our other inputs.

Next, let's show the user's email address in the user show template. Add the following code to `lib/hello_web/templates/user/show.html.eex`:

```eex
  ...
+ <li>
+   <strong>Email:</strong>
+   <%= @user.credential.email %>
+ </li>
</ul>

```

Now if we visit `http://localhost:4000/users/new`, we'll see the new email input, but if you try to save a user, you'll find that the email field is ignored. No validations are run telling you it was blank and the data was not saved, and at the end you'll get an exception `(UndefinedFunctionError) function nil.email/0 is undefined or private`. What gives?

We used Ecto's `belongs_to` and `has_one` associations to wire-up how our data is related at the context level, but remember this is decoupled from our web-facing user input. To associate user input to our schema associations, we need to handle it the way we've handled other user input so far – in changesets. Modify your `create_user/1` and `update_user/2` functions in your `Accounts` context to build a changeset which knows how to cast user input with nested credential information:

```elixir
- alias Hello.Accounts.User
+ alias Hello.Accounts.{User, Credential}
  ...
  def update_user(%User{} = user, attrs) do
    user
    |> User.changeset(attrs)
+   |> Ecto.Changeset.cast_assoc(:credential, with: &Credential.changeset/2)
    |> Repo.update()
  end

  def create_user(attrs \\ %{}) do
    %User{}
    |> User.changeset(attrs)
+   |> Ecto.Changeset.cast_assoc(:credential, with: &Credential.changeset/2)
    |> Repo.insert()
  end
  ...
- alias ContextTest.Accounts.Credential
```
We updated the functions to pipe our user changeset into `Ecto.Changeset.cast_assoc/2`. Ecto's `cast_assoc/2` allows us to tell the changeset how to cast user input to a schema relation. We also used the `:with` option to tell Ecto to use our `Credential.changeset/2` function to cast the data. This way, any validations we perform in `Credential.changeset/2` will be applied when saving the `User` changeset.

Finally, if you visit `http://localhost:4000/users/new` and attempt to save an empty email address, you'll see the proper validation error message. If you enter valid information, the data will be casted and persisted properly.

```
Show User
Name: Chris McCord
Username: chrismccord
Email: chris@example.com
```

It's not much to look at yet, but it works! We added relationships within our context complete with data integrity enforced by the database. Not bad. Let's keep building!

## Adding Account functions

As we've seen, your context modules are dedicated modules that expose and group related functionality. Phoenix generates generic functions, such as `list_users` and `update_user`, but they only serve as a basis for you to grow your business logic and application from. To begin extending our `Accounts` context with real features, let's address an obvious issue of our application – we can create users with credentials in our system, but they have no way of signing in with those credentials. Building a complete user authentication system is beyond the scope of this guide, but let's get started with a basic email-only sign-in page that allows us to track a current user's session. This will let us focus on extending our `Accounts` context while giving you a good start to grow a complete authentication solution from.

To start, let's think of a function name that describes what we want to accomplish. To authenticate a user by email address, we'll need a way to lookup that user and verify their entered credentials are valid. We can do this by exposing a single function on our `Accounts` context.

    > user = Accounts.authenticate_by_email_password(email, password)

That looks nice. A descriptive name that exposes the intent of our code is best. This function makes it crystal clear what purpose it serves, while allowing our caller to remain blissfully unaware of the internal details. Make the following additions to your `lib/hello/accounts/accounts.ex` file:

```elixir
def authenticate_by_email_password(email, _password) do
  query =
    from u in User,
      inner_join: c in assoc(u, :credential),
      where: c.email == ^email

  case Repo.one(query) do
    %User{} = user -> {:ok, user}
    nil -> {:error, :unauthorized}
  end
end
```

We defined an `authenticate_by_email_password/2` function, which discards the password field for now, but you could integrate tools like [guardian](https://github.com/ueberauth/guardian) or [comeonin](https://github.com/riverrun/comeonin) as you continue building your application. All we need to do in our function is find the user with matching credentials and return the `%Accounts.User{}` struct in a `:ok` tuple, or an `{:error, :unauthorized}` value to let the caller know their authentication attempt has failed.

Now that we can authenticate a user from our context, let's add a login page to our web layer. First create a new controller in `lib/hello_web/controllers/session_controller.ex`:

```elixir
defmodule HelloWeb.SessionController do
  use HelloWeb, :controller

  alias Hello.Accounts

  def new(conn, _) do
    render(conn, "new.html")
  end

  def create(conn, %{"user" => %{"email" => email, "password" => password}}) do
    case Accounts.authenticate_by_email_password(email, password) do
      {:ok, user} ->
        conn
        |> put_flash(:info, "Welcome back!")
        |> put_session(:user_id, user.id)
        |> configure_session(renew: true)
        |> redirect(to: "/")
      {:error, :unauthorized} ->
        conn
        |> put_flash(:error, "Bad email/password combination")
        |> redirect(to: session_path(conn, :new))
    end
  end

  def delete(conn, _) do
    conn
    |> configure_session(drop: true)
    |> redirect(to: "/")
  end
end
```

We defined a `SessionController` to handle users signing in and out of the application. Our `new` action is responsible for simply rendering a "new session" form, which posts out to the create action of our controller. In `create`, we pattern match the form fields and call into our `Accounts.authenticate_by_email_password/2` that we just defined. If successful, we use `Plug.Conn.put_session/3` to place the authenticated user's ID in the session, and redirect to the home page with a successful welcome message. We also called `configure_session(conn, renew: true)` before redirecting to avoid session fixation attacks. If authentication fails, we add a flash error message, and redirect to the sign-in page for the user to try again. To finish the controller, we support a `delete` action which simply calls `Plug.Conn.configure_session/2` to drop the session and redirect to the home page.

Next, let's wire up our session routes in `lib/hello_web/router.ex`:


```elixir
  scope "/", HelloWeb do
    pipe_through :browser # Use the default browser stack

    get "/", PageController, :index
    resources "/users", UserController
+   resources "/sessions", SessionController, only: [:new, :create, :delete],
                                              singleton: true
  end
```

We used `resources` to generate a set of routes under the `"/session"` path. This is what we've done for other routes, except this time we also passed the `:only` option to limit which routes are generated, since we only need to support `:new`, `:create`, and `:delete` actions. We also used the `singleton: true` option, which defines all the RESTful routes, but does not require a resource ID to be passed along in the URL. We don't need an ID in the URL because our actions are always scoped to the "current" user in the system. The ID is always in the session. Before we finish our router, let's add an authentication plug to the router that will allow us to lock down certain routes after a user has used our new session controller to sign-in. Add the following function to `lib/hello_web/router.ex`:


```elixir
  defp authenticate_user(conn, _) do
    case get_session(conn, :user_id) do
      nil ->
        conn
        |> Phoenix.Controller.put_flash(:error, "Login required")
        |> Phoenix.Controller.redirect(to: "/")
        |> halt()
      user_id ->
        assign(conn, :current_user, Hello.Accounts.get_user!(user_id))
    end
  end
```

We defined an `authenticate_user/2` plug in the router which simply uses `Plug.Conn.get_session/2` to check for a `:user_id` in the session. If we find one, it means a user has previously authenticated, and we call into `Hello.Accounts.get_user!/1` to place our `:current_user` into the connection assigns. If we don't have a session, we add a flash error message, redirect to the homepage, and we use `Plug.Conn.halt/1` to halt further plugs downstream from being invoked. We won't use this new plug quite yet, but it will be ready and waiting as we add authenticated routes in just a moment.

Lastly, we need `SessionView` to render a template for our login form. Create a new file in `lib/hello_web/views/session_view.ex:`

```elixir
defmodule HelloWeb.SessionView do
  use HelloWeb, :view
end
```

Next, add a new template in `lib/hello_web/templates/session/new.html.eex:`

```eex
<h1>Sign in</h1>

<%= form_for @conn, session_path(@conn, :create), [method: :post, as: :user], fn f -> %>
  <div class="form-group">
    <%= text_input f, :email, placeholder: "Email" %>
  </div>

  <div class="form-group">
    <%= password_input f, :password, placeholder: "Password" %>
  </div>

  <div class="form-group">
    <%= submit "Login" %>
  </div>
<% end %>

<%= form_for @conn, session_path(@conn, :delete), [method: :delete, as: :user], fn _ -> %>
  <div class="form-group">
    <%= submit "logout" %>
  </div>
<% end %>
```

To keep things simple, we added both our sign-in and sign-out forms in this template. For our sign-in form, we pass the `@conn` directly to `form_for`, pointing our form action at `session_path(@conn, :create)`. We also pass the `as: :user` option which tells Phoenix to wrap the form parameters inside a `"user"` key. Next, we used the `text_input` and `password_input` functions to send up an `"email"` and `"password"` parameter.

For logging out, we simply defined a form that sends the `DELETE` HTTP method to server's session delete path. Now if you visit the sign-in page at http://localhost:4000/sessions/new and enter a bad email address, you should be greeted with your flash message. Entering a valid email address will redirect to the home page with a success flash notice.

With authentication in place, we're in good shape to begin building out our next features.


## Cross-context dependencies

Now that we have the beginnings of user account and credential features, let's begin to work on the other main features of our application – managing page content. We want to support a content management system (CMS) where authors can create and edit pages of the site. While we could extend our `Accounts` context with CMS features, if we step back and think about the isolation of our application, we can see it doesn't fit. An accounts system shouldn't care at all about a CMS system. The responsibilities of our `Accounts` context is to manage users and their credentials, not handle page content changes. There's a clear need here for a separate context to  handle these responsibilities. Let's call it `CMS`.

Let's create a `CMS` context to handle basic CMS duties. Before we write code, let's imagine we have the following CMS feature requirements:

1. Page creation and updates
2. Pages belong to Authors who are responsible for publishing changes
3. Author information should appear with the page, and include information such as author bio and role within the CMS, such as `"editor"`, `"writer"`, or `"intern"`.

From the description, it's clear we need a `Page` resource for storing page information. What about our author information? While we could extend our existing `Accounts.User` schema to include information such as bio and role, that would violate the responsibilities we've set up for our contexts. Why should our Account system now be aware of author information? Worse, with a field like "role", the CMS role in the system will likely conflict or be confused with other account roles for our application. There's a better way.

Applications with "users" are naturally heavily user driven. After all, our software is typically designed to be used by human end-users one way or another. Instead of extending our `Accounts.User` struct to track every field and responsibility of our entire platform, it's better to keep those responsibilities with the modules who own that functionality. In our case, we can create a `CMS.Author` struct that holds author specific fields as it relates to a CMS. Now we can place fields like "role" and "bio" here, where they naturally live. Likewise, we also gain specialized datastructures in our application that are suited to the domain that we are operating in, rather than a single `%User{}` in the system that has to be everything to everyone.

With our plan set, let's get to work. Run the following command to generate our new context:

```
$ mix phx.gen.html CMS Page pages title:string body:text \
views:integer --web CMS

* creating lib/hello_web/controllers/cms/page_controller.ex
* creating lib/hello_web/templates/cms/page/edit.html.eex
* creating lib/hello_web/templates/cms/page/form.html.eex
* creating lib/hello_web/templates/cms/page/index.html.eex
* creating lib/hello_web/templates/cms/page/new.html.eex
* creating lib/hello_web/templates/cms/page/show.html.eex
* creating lib/hello_web/views/cms/page_view.ex
* creating test/hello_web/controllers/cms/page_controller_test.exs
* creating lib/hello/cms/page.ex
* creating priv/repo/migrations/20170629195946_create_pages.exs
* creating lib/hello/cms/cms.ex
* injecting lib/hello/cms/cms.ex
* creating test/hello/cms/cms_test.exs
* injecting test/hello/cms/cms_test.exs

Add the resource to your CMS :browser scope in lib/hello_web/router.ex:

    scope "/cms", HelloWeb.CMS, as: :cms do
      pipe_through :browser
      ...
      resources "/pages", PageController
    end


Remember to update your repository by running migrations:

    $ mix ecto.migrate

```

This time we passed the `--web` option to the generator. This tells Phoenix what namespace to use for the web modules, such as controllers and views. This is useful when you have conflicting resources in the system, such as our existing `PageController`, as well as a way to naturally namespace paths and functionality of different features, like a CMS system. Phoenix instructed us to add a new `scope` to the router for a `"/cms"` path prefix. Let's copy paste the following into our `lib/hello_web/router.ex`, but we'll make one modification to the `pipe_through` macro:


```
  scope "/cms", HelloWeb.CMS, as: :cms do
    pipe_through [:browser, :authenticate_user]

    resources "/pages", PageController
  end

```

We added the `:authenticate_user` plug to require a signed-in user for all routes within this CMS scope. With our routes in place, we can migrate up the database:

```
$ mix ecto.migrate

Compiling 12 files (.ex)
Generated hello app

[info]  == Running Hello.Repo.Migrations.CreatePages.change/0 forward

[info]  create table pages

[info]  == Migrated in 0.0s
```

<<<<<<< HEAD
Now, let's fire up the server with `mix phx.server` and visit `http://localhost:4000/cms/pages`. If we haven't logged in yet, we'll be redirected to the home page with a flash error message telling us to sign in. Let's sign in at `http://locahost:4000/sessions/new`, then re-visit `http://localhost:4000/cms/pages`. Now that we're authenticated, we should see a familiar resource listing for pages, with a `New Page` link.
=======
Now, lets fire up the server with `mix phx.server` and visit `http://localhost:4000/cms/pages`. If we haven't logged in yet, we'll be redirected to the home page with a flash error message telling us to sign in. Let's sign in at `http://localhost:4000/sessions/new`, then re-visit `http://localhost:4000/cms/pages`. Now that we're authenticated, we should see a familiar resource listing for pages, with a `New Page` link.
>>>>>>> 83b5f3c5

Before we create any pages, we need page authors. Let's run the `phx.gen.context` generator to generate an `Author` schema along with injected context functions:

```
$ mix phx.gen.context CMS Author authors bio:text role:string \
genre:string user_id:references:users:unique

* creating lib/hello/cms/author.ex
* creating priv/repo/migrations/20170629200937_create_authors.exs
* injecting lib/hello/cms/cms.ex
* injecting test/hello/cms/cms_test.exs

Remember to update your repository by running migrations:

    $ mix ecto.migrate

```

We used the context generator to inject code, just like when we generated our credentials code. We added fields for the author bio, their role in the content management system, the genre the author writes in, and lastly a foreign key to a user in our accounts system. Since our accounts context is still the authority on end-users in our application, we will depend on it for our CMS authors. That said, any information specific to authors will stay in the authors schema. We could also decorate our `Author` with user account information by using virtual fields and never expose the `User` structure. This would ensure consumers of the CMS API are protected from changes in the `User` context.

Before we migrate our database, we need to handle data integrity once again in the newly generated `*_create_authors.exs` migration. Open up the new file in `priv/repo/migrations` and make the following change to the foreign key constraint:

```elixir
  def change do
    create table(:authors) do
      add :bio, :text
      add :role, :string
      add :genre, :string
-     add :user_id, references(:users, on_delete: :nothing)
+     add :user_id, references(:users, on_delete: :delete_all),
+                   null: false

      timestamps()
    end

    create unique_index(:authors, [:user_id])
  end
```

We used the `:delete_all` strategy again to enforce data integrity. This way, when a user is deleted from the application through `Accounts.delete_user/1)`, we don't have to rely on application code in our `Accounts` context to worry about cleaning up the `CMS` author records. This keeps our application code decoupled and the data integrity enforcement where it belongs – in the database.


Before we continue, we have a final migration to generate. Now that we have an authors table, we can associate pages and authors. Let's add an `author_id` field to the pages table. Run the following command to generate a new migration:

```
$ mix ecto.gen.migration add_author_id_to_pages

* creating priv/repo/migrations
* creating priv/repo/migrations/20170629202117_add_author_id_to_pages.exs
```

Now open up the new `*_add_author_id_to_pages.exs` file in `priv/repo/migrations` and key this in:

```elixir
  def change do
    alter table(:pages) do
      add :author_id, references(:authors, on_delete: :delete_all),
                      null: false
    end

    create index(:pages, [:author_id])
  end
```

We used the `alter` macro to add a new `author_id` field to the pages table, with a foreign key to our authors table. We also used the `on_delete: :delete_all` option again to prune any pages when a parent author is deleted from the application.

Now let's migrate up:

```
$ mix ecto.migrate

[info]  == Running Hello.Repo.Migrations.CreateAuthors.change/0 forward

[info]  create table authors

[info]  create index authors_user_id_index

[info]  == Migrated in 0.0s

[info]  == Running Hello.Repo.Migrations.AddAuthorIdToPages.change/0 forward

[info]  == Migrated in 0.0s
```

With our database ready, let's integrate authors and posts in the CMS system.

## Cross-context data

Dependencies in your software are often unavoidable, but we can do our best to limit them where possible and lessen the maintenance burden when a dependency is necessary. So far, we've done a great job isolating the two main contexts of our application from each other, but now we have a necessary dependency to handle.

Our `Author` resource serves to keep the responsibilities of representing an author inside the CMS, but ultimately for an author to exist at all, an end-user represented by an `Accounts.User` must be present. Given this, our `CMS` context will have a data dependency on the `Accounts` context. With that in mind, we have two options. One is to expose APIs on the `Accounts` contexts that allows us to efficiently fetch user data for use in the CMS system, or we can use database joins to fetch the dependent data. Both are valid options given your tradeoffs and application size, but joining data from the database when you have a hard data dependency is just fine for a large class of applications. If you decide to break out coupled contexts into entirely separate applications and databases at a later time, you still gain the benefits of isolation. This is because your public context APIs will likely remain unchanged.

Now that we know where our data dependencies exist, let's add our schema associations so we can tie pages to authors and authors to users. Make the following changes to `lib/hello/cms/page.ex`:


```elixir
- alias Hello.CMS.Page
+ alias Hello.CMS.{Page, Author}


  schema "pages" do
    field :body, :string
    field :title, :string
    field :views, :integer
+   belongs_to :author, Author

    timestamps()
  end
```

We added a `belongs_to` relationships between pages and their authors.
Next, let's add the association in the other direction in `lib/hello/cms/author.ex`:


```elixir

- alias Hello.CMS.Author
+ alias Hello.CMS.{Author, Page}


  schema "authors" do
    field :bio, :string
    field :genre, :string
    field :role, :string

-   field :user_id, :id
+   has_many :pages, Page
+   belongs_to :user, Hello.Accounts.User

    timestamps()
  end
```

We added the `has_many` association for author pages, and then introduced our data dependency on the `Accounts` context by wiring up the `belongs_to` association to our `Accounts.User` schema.

With our associations in place, let's update our `CMS` context to require an author when creating or updating a page. We'll start off with data fetching changes. Open up your `CMS` context in `lib/hello/cms/cms.ex` and replace the `list_pages/0`, and `get_page!/1` functions with the following definitions:

```elixir
  alias Hello.CMS.{Page, Author}
  alias Hello.Accounts

  def list_pages do
    Page
    |> Repo.all()
    |> Repo.preload(author: [user: :credential])
  end

  def get_page!(id) do
    Page
    |> Repo.get!(id)
    |> Repo.preload(author: [user: :credential])
  end

  def get_author!(id) do
    Author
    |> Repo.get!(id)
    |> Repo.preload(user: :credential)
  end
```

We started by rewriting the `list_pages/0` function to preload the associated author, user, and credential data from the database. Next, we rewrote `get_page!/1` and `get_author!/1` to also preload the necessary data.

With our data access functions in place, let's turn our focus towards persistence. We can fetch authors alongside pages, but we haven't yet allowed authors to be persisted when we create or edit pages. Let's fix that. Open up `lib/hello/cms/cms.ex` and make the following changes:


```elixir
def create_page(%Author{} = author, attrs \\ %{}) do
  %Page{}
  |> Page.changeset(attrs)
  |> Ecto.Changeset.put_change(:author_id, author.id)
  |> Repo.insert()
end

def ensure_author_exists(%Accounts.User{} = user) do
  %Author{user_id: user.id}
  |> Ecto.Changeset.change()
  |> Ecto.Changeset.unique_constraint(:user_id)
  |> Repo.insert()
  |> handle_existing_author()
end
defp handle_existing_author({:ok, author}), do: author
defp handle_existing_author({:error, changeset}) do
  Repo.get_by!(Author, user_id: changeset.data.user_id)
end
```

There's a bit of a code here, so let's break it down. First, we rewrote the `create_page` function to require a `CMS.Author` struct, which represents the author publishing the post. We then take our changeset and pass it to `Ecto.Changeset.put_change/2` to place the `author_id` association in the changeset. Next, we use `Repo.insert` to insert the new page into the database, containing our associated `author_id`.

Our CMS system requires an author to exist for any end-user before they publish posts, so we added an `ensure_author_exists` function to programmatically allow authors to be created. Our new function accepts an `Accounts.User` struct and either finds the existing author in the application with that `user.id`, or creates a new author for the user. Our authors table has a unique constraint on the `user_id` foreign key, so we are protected from a race condition allowing duplicate authors. That said, we still need to protect ourselves from racing the insert of another user. To accomplish this, we use a purpose-built changeset with `Ecto.Changeset.change/1` which accepts a new `Author` struct with our `user_id`. The changeset's only purpose is to convert a unique constraint violation into an error we can handle. After attempting to insert the new author with `Repo.insert/1`, we pipe to `handle_existing_author/1` which matches on the success and error cases. For the success case, we are done and simply return the created author, otherwise we use `Repo.get_by!` to fetch the author for the `user_id` that already exists.

That wraps up our `CMS` changes. Now, let's update our web layer to support our additions. Before we update our individual CMS controller actions, we need to make a couple of additions to the `CMS.PageController` plug pipeline. First, we must ensure an author exists for end-users accessing the CMS, and we need to authorize access to page owners.

Open up your generated `lib/hello_web/controllers/cms/page_controller.ex` and make the following additions:

```elixir

  plug :require_existing_author
  plug :authorize_page when action in [:edit, :update, :delete]

  ...

  defp require_existing_author(conn, _) do
    author = CMS.ensure_author_exists(conn.assigns.current_user)
    assign(conn, :current_author, author)
  end

  defp authorize_page(conn, _) do
    page = CMS.get_page!(conn.params["id"])

    if conn.assigns.current_author.id == page.author_id do
      assign(conn, :page, page)
    else
      conn
      |> put_flash(:error, "You can't modify that page")
      |> redirect(to: cms_page_path(conn, :index))
      |> halt()
    end
  end
```

We added two new plugs to our `CMS.PageController`. The first plug, `:require_existing_author`, runs for every action in this controller. The `require_existing_author/2` plug calls into our `CMS.ensure_author_exists/1` and passes in the `current_user` from the connection assigns. After finding or creating the author, we use `Plug.Conn.assign/3` to place a `:current_author` key into the assigns for use downstream.

Next, we added an `:authorized_page` plug that makes use of plug's guard clause feature where we can limit the plug to only certain actions. The definition for our `authorize_page/2` plug first fetches the page from the connection params, then does an authorization check against the `current_author`. If our current author's ID matches the fetched page ID, we have verified the page's owner is accessing the page and we simply assign the `page` into the connection assigns to be used in the controller action. If our authorization fails, we add a flash error message, redirect to the page index screen, and then call `Plug.Conn.halt/1` to prevent the plug pipeline from continuing and invoking the controller action.

With our new plugs in place, we can now modify our `create`, `update`, and `delete` actions to make use of the new values in the connection assigns:

```elixir
  def create(conn, %{"page" => page_params}) do
+   case CMS.create_page(conn.assigns.current_author, page_params) do
      {:ok, page} ->
        conn
        |> put_flash(:info, "Page created successfully.")
        |> redirect(to: cms_page_path(conn, :show, page))
      {:error, %Ecto.Changeset{} = changeset} ->
        render(conn, "new.html", changeset: changeset)
    end
  end

  def update(conn, %{"page" => page_params}) do
+   case CMS.update_page(conn.assigns.page, page_params) do
      {:ok, page} ->
        conn
        |> put_flash(:info, "Page updated successfully.")
        |> redirect(to: cms_page_path(conn, :show, page))
      {:error, %Ecto.Changeset{} = changeset} ->
        render(conn, "edit.html", changeset: changeset)
    end
  end

- def delete(conn, %{"id" => id}) do
+ def delete(conn, _) do
-   page = CMS.get_page!(id)
+   {:ok, _page} = CMS.delete_page(conn.assigns.page)

    conn
    |> put_flash(:info, "Page deleted successfully.")
    |> redirect(to: cms_page_path(conn, :index))
  end
```

We modified the `create` action to grab our `current_author` from the connection assigns, which was placed there by our `authenticate_user` plug in the router. We then passed our current author into `CMS.create_page` where it will be used to associate the author to the new page. Next, we changed the `update` action to pass the `conn.assigns.page` into `CMS.update_page/2`, rather than fetching it directly in the action. Since our `authorize_page` plug already fetched the page and placed it into the assigns, we can simply reference it here in the action. Similarly, we updated the `delete` action to pass the `conn.assigns.page` into the `CMS` rather than fetching the page in the action.

To complete the web changes, let's display the author when showing a page. First, open up `lib/hello_web/views/cms/page_view.ex` and add a helper function to handle formatting the author's name:

```elixir
defmodule HelloWeb.CMS.PageView do
  use HelloWeb, :view

  alias Hello.CMS

  def author_name(%CMS.Page{author: author}) do
    author.user.name
  end
end
```

Next, let's open up `lib/hello_web/templates/cms/page/show.html.eex` and make use of our new function:

```diff
+ <li>
+   <strong>Author:</strong>
+   <%= author_name(@page) %>
+ </li>
</ul>
```

Now, fire up your server with `mix phx.server` and try it out. Visit `http://localhost:4000/cms/pages/new` and save a new page.

```
Page created successfully.

Show Page Title: Home
Body: Welcome to Phoenix!
Views: 0
Author: Chris
```

And it works! We now have two isolated contexts responsible for user accounts and content management. We coupled the content management system to accounts where necessary, while keeping each system isolated wherever possible. This gives us a great base to grow our application from.

## Adding CMS functions

Just like we extended our `Accounts` context with new application-specific functions like `Accounts.authenticate_by_email_password/2`, let's extend our generated `CMS` context with new functionality. For any CMS system, the ability to track how many times a page has been viewed is essential for popularity ranks. While we could try to use the existing `CMS.update_page` function, along the lines of `CMS.update_page(user, page, %{views: page.views + 1})`, this would not only be prone to race conditions, but it would also require the caller to know too much about our CMS system. To see why the race condition exists, let's walk through the possible execution of events:

Intuitively, you would assume the following events:

  1. User 1 loads the page with count of 13
  2. User 1 saves the page with count of 14
  3. User 2 loads the page with count of 14
  4. User 2 loads the page with count of 15

While in practice this would happen:

  1. User 1 loads the page with count of 13
  2. User 2 loads the page with count of 13
  3. User 1 saves the page with count of 14
  4. User 2 saves the page with count of 14

The race conditions would make this an unreliable way to update the existing table since multiple callers may be updating out of date view values. There's a better way.

Again, let's think of a function name that describes what we want to accomplish.

    > page = CMS.inc_page_views(page)

That looks great. Our callers will have no confusion over what this function does and we can wrap up the increment in an atomic operation to prevent race conditions.

Open up your CMS context (`lib/hello/cms/cms.ex`), and add this new function:


```elixir
def inc_page_views(%Page{} = page) do
  {1, [%Page{views: views}]} =
    Repo.update_all(
      from(p in Page, where: p.id == ^page.id),
      [inc: [views: 1]], returning: [:views])

  put_in(page.views, views)
end
```

We built a query for fetching the current page given its ID which we pass to `Repo.update_all`. Ecto's `Repo.update_all` allows us to perform batch updates against the database, and is perfect for atomically updating values, such as incrementing our views count. The result of the repo operation returns the number of updated records, along with the selected schema values specified by the `returning` option. When we receive the new page views, we use `put_in(page.views, views)` to place the new view count within the page.

With our context function in place, let's make use of it in our CMS page controller. Update your `show` action in `lib/hello_web/controllers/cms/page_controller.ex` to call our new function:


```elixir
def show(conn, %{"id" => id}) do
  page =
    id
    |> CMS.get_page!()
    |> CMS.inc_page_views()

  render(conn, "show.html", page: page)
end
```

We modified our `show` action to pipe our fetched page into `CMS.inc_page_views/1`, which will return the updated page. Then we rendered our template just as before. Let's try it out. Refresh one of your pages a few times and watch the view count increase.

We can also see our atomic update in action in the ecto debug logs:

```
[debug] QUERY OK source="pages" db=3.1ms
UPDATE "pages" AS p0 SET "views" = p0."views" + $1 WHERE (p0."id" = $2)
RETURNING p0."views" [1, 3]
```

Good work!

As we've seen, designing with contexts gives you a solid foundation to grow your application from. Using discrete, well-defined APIs that expose the intent of your system allows you to write more maintainable applications with reusable code.

## FAQ

### Returning Ecto structures from context APIs

As we explored the context API, you might have wondered:

> If one of the goals of our context is to encapsulate Ecto Repo access, why does `create_user/1` return an `Ecto.Changeset` struct when we fail to create a user?

The answer is we've decided to expose `%Ecto.Changeset{}` as a public *data-structure* in our application. We saw before how changesets allow us to track field changes, perform validations, and generate error messages. Its use here is decoupled from the private Repo access and Ecto changeset API internals. We're exposing a data structure that the caller understands which contains the rich information like field errors. Conveniently for us, the `phoenix_ecto` project implements the necessary `Phoenix.Param` and `Phoenix.FormData` protocols which know how to handle `%Ecto.Changeset{}`'s for things like form generation and error messages. You can also think about it as being as if you had defined your own `%Accounts.Changes{}` struct for the same purpose and implemented the Phoenix protocols for the web-layer integration.


### Strategies for cross-context workflows

Our CMS context supports lazily creating authors in the system when a user decides to publish page content. This makes sense for our use case because not all users of our system will be CMS authors. But what if our use case were for when all users of our app are indeed authors?

If we require a `CMS.Author` to exist every time an `Accounts.User` is created, we have to think carefully where to place this dependency. We know our `CMS` context depends on the `Accounts` context, but it's important to avoid cyclic dependencies across our contexts. For example, imagine we changed our `Accounts.create_user` function to:

```elixir
def create_user(attrs) do
  %User{}
  |> User.changeset(attrs)
  |> Ecto.Changeset.cast_assoc(:credential, with: &Credential.changeset/2)
  |> Ecto.Changeset.put_assoc(:author, %Author{...})
  |> Repo.insert()
end
```

This may accomplish what we want, but now we need to wire up the schema relationships in the `Accounts` context to the `CMS` author. Worse, we have now taken our isolated `Accounts` context and required it to know about a content management system. This isn't what we want for isolated responsibilities in our application. There's a better way to handle these requirements.

If you find yourself in similar situations where you feel your use case is requiring you to create circular dependencies across contexts, it's a sign you need a new context in the system to handle these application requirements. In our case, what we really want is an interface that handles all requirements when a user is created or registers in our application. To handle this, we could create a `UserRegistration` context, which calls into both the `Accounts` and `CMS` APIs to create a user, then associate a CMS author. Not only would this allow our Accounts to remain as isolated as possible, it gives us a clear, obvious API to handle `UserRegistration` needs in the system. If you take this approach, you can also use tools like `Ecto.Multi` to handle transactions across different context operations without deeply coupling the internal database calls. Part of our `UserRegistration` API could look something like this:

```elixir
defmodule Hello.UserRegistration do
  alias Ecto.Multi
  alias Hello.{Accounts, CMS}

  def register_user(params) do
    Multi.new()
    |> Multi.run(:user, fn _ -> Accounts.create_user(params) end)
    |> Multi.run(:author, fn %{user: user} ->
      {:ok, CMS.ensure_author_exists(user)}
    end)
    |> Repo.transaction()
  end
end
```
We can take advantage of `Ecto.Multi` to create a pipeline of operations that can be run inside a transaction of our `Repo`. If any given operation fails, the transaction will be rolled back and an error will be returned containing which operation failed, as well as the changes up to that point. In our `register_user/1` example, we specified two operations, one that calls into `Accounts.create_user/1` and another that passes the newly created user to `CMS.ensure_author_exits/1`. The final step of our function is to invoke the operations with `Repo.transaction/1`.

The `UserRegistration` setup is likely simpler to implement than the dynamic author system we built – we decided to take the harder path exactly because those are decisions developers take on their applications every day.<|MERGE_RESOLUTION|>--- conflicted
+++ resolved
@@ -643,11 +643,7 @@
 [info]  == Migrated in 0.0s
 ```
 
-<<<<<<< HEAD
-Now, let's fire up the server with `mix phx.server` and visit `http://localhost:4000/cms/pages`. If we haven't logged in yet, we'll be redirected to the home page with a flash error message telling us to sign in. Let's sign in at `http://locahost:4000/sessions/new`, then re-visit `http://localhost:4000/cms/pages`. Now that we're authenticated, we should see a familiar resource listing for pages, with a `New Page` link.
-=======
-Now, lets fire up the server with `mix phx.server` and visit `http://localhost:4000/cms/pages`. If we haven't logged in yet, we'll be redirected to the home page with a flash error message telling us to sign in. Let's sign in at `http://localhost:4000/sessions/new`, then re-visit `http://localhost:4000/cms/pages`. Now that we're authenticated, we should see a familiar resource listing for pages, with a `New Page` link.
->>>>>>> 83b5f3c5
+Now, let's fire up the server with `mix phx.server` and visit `http://localhost:4000/cms/pages`. If we haven't logged in yet, we'll be redirected to the home page with a flash error message telling us to sign in. Let's sign in at `http://localhost:4000/sessions/new`, then re-visit `http://localhost:4000/cms/pages`. Now that we're authenticated, we should see a familiar resource listing for pages, with a `New Page` link.
 
 Before we create any pages, we need page authors. Let's run the `phx.gen.context` generator to generate an `Author` schema along with injected context functions:
 
