--- conflicted
+++ resolved
@@ -17,29 +17,20 @@
 
 We appreciate any contribution to Phoenix. Check our [CODE_OF_CONDUCT.md](CODE_OF_CONDUCT.md) and [CONTRIBUTING.md](CONTRIBUTING.md) guides for more information. We usually keep a list of features and bugs [in the issue tracker][4].
 
-### Generating a Phoenix Project From Unreleased Versions
+### Generating a Phoenix project from unreleased versions
 
-<<<<<<< HEAD
-In order to create a new project using the latest Phoenix source installer (the `phx.new` Mix task) you will need to ensure two things.
+You can create a new project using the latest Phoenix source installer (the `phx.new` Mix task) with the following steps:
 
 1. Remove any previously installed `phx_new` archives so that Mix will pick up the local source code. This can be done with `mix archive.uninstall phx_new.ez` or by simply deleting the file, which is usually in `~/.mix/archives/`.
-2. Run the command from within the `installer` directory and provide a subdirectory within the installer to generate your dev project. The command below will create a new project using your current Phoenix checkout, thanks to the `--dev` flag.
-=======
-1. Remove any `phoenix_new` archives currently installed on your machine. There are two ways to do this:
-  * Running `mix archive.uninstall <archive_name>`, usually `mix archive.uninstall phoenix_new.ez`
-  * Deleting the archives directly, which can be found in `~/.mix/archives/`
-
 2. Copy this repo via `git clone https://github.com/phoenixframework/phoenix` or by downloading it
-
-3. While in the `installer/` directory, the Mix command below will create a new project:
->>>>>>> ea7da12b
+3. Run the `phx.new` mix task from within the `installer` directory, for example:
 
 ```bash
 $ cd installer
 $ mix phx.new dev_app --dev
 ```
 
-Your new project will have `:phoenix` configured as a relative path dependency:
+The `--dev` flag will configure your new project's `:phoenix` dep relative path dependency, pointing to local checkout:
 
 ```
 defp deps do
