Code.require_file "websocket_client.exs", __DIR__
Code.require_file "http_client.exs", __DIR__

defmodule Phoenix.Integration.ChannelTest do
  use ExUnit.Case, async: true
  import RouterHelper, only: [capture_log: 1]

  alias Phoenix.Integration.WebsocketClient
  alias Phoenix.Integration.HTTPClient
  alias Phoenix.Socket.Message

  @port 5807
  @window_ms 100
  @pubsub_window_ms 100
  @ensure_window_timeout_ms @window_ms * 4

  Application.put_env(:channel_app, __MODULE__.Endpoint, [
    https: false,
    http: [port: @port],
    secret_key_base: String.duplicate("abcdefgh", 8),
    debug_errors: false,
    transports: [longpoller_window_ms: @window_ms, longpoller_pubsub_timeout_ms: @pubsub_window_ms],
    server: true
  ])

  defmodule RoomChannel do
    use Phoenix.Channel, pubsub_server: :my_app_pub

    def join(_topic, message, socket) do
      reply socket, "join", %{status: "connected"}
      broadcast socket, "user:entered", %{user: message["user"]}
      {:ok, socket}
    end

    def leave(_message, socket) do
      reply socket, "you:left", %{message: "bye!"}
    end

    def handle_in("new:msg", message, socket) do
      broadcast! socket, "new:msg", message
    end
  end

  defmodule Router do
    use Phoenix.Router, pubsub_server: :my_app_pub

    def call(conn, opts) do
      Logger.disable(self)
      super(conn, opts)
    end

    socket "/ws" do
      channel "rooms:*", RoomChannel
    end
  end

  defmodule Endpoint do
    use Phoenix.Endpoint, otp_app: :channel_app

    plug Plug.Parsers,
      parsers: [:urlencoded, :json],
      pass: "*/*",
      json_decoder: Poison

    plug Plug.Session,
      store: :cookie,
      key: "_integration_test",
      encryption_salt: "yadayada",
      signing_salt: "yadayada"

    plug Router
  end

  setup_all do
    capture_log fn -> Endpoint.start_link end
    :ok
  end

  ## Websocket Transport

  test "adapter handles websocket join, leave, and event messages" do
    {:ok, sock} = WebsocketClient.start_link(self, "ws://127.0.0.1:#{@port}/ws")

    WebsocketClient.join(sock, "rooms:lobby", %{})
    assert_receive %Message{event: "join", payload: %{"status" => "connected"}}

    WebsocketClient.send_event(sock, "rooms:lobby", "new:msg", %{body: "hi!"})
    assert_receive %Message{event: "new:msg", payload: %{"body" => "hi!"}}

    WebsocketClient.leave(sock, "rooms:lobby", %{})
    assert_receive %Message{event: "you:left", payload: %{"message" => "bye!"}}

    WebsocketClient.send_event(sock, "rooms:lobby", "new:msg", %{body: "hi!"})
    refute_receive %Message{}
  end

  test "adapter handles refuses websocket events that haven't joined" do
    {:ok, sock} = WebsocketClient.start_link(self, "ws://127.0.0.1:#{@port}/ws")

    WebsocketClient.send_event(sock, "rooms:lobby", "new:msg", %{body: "hi!"})
    refute_receive {:socket_reply, %Message{}}
  end

  ## Longpoller Transport

  @doc """
  Helper method to maintain token session state when making HTTP requests.

  Returns a response with body decoded into JSON map.
  """
  def poll(method, path, params, json \\ nil) do
    headers = %{"content-type" => "application/json"}
    body = Poison.encode!(json)
    url = "http://127.0.0.1:#{@port}#{path}?" <> URI.encode_query(params)

    {:ok, resp} = HTTPClient.request(method, url, headers, body)

    if resp.body != "" do
      put_in resp.body, Poison.decode!(resp.body)
    else
      resp
    end
  end

  test "adapter handles longpolling join, leave, and event messages" do
    # create session
    resp = poll :get, "/ws/poll", %{}, %{}
    session = Map.take(resp.body, ["token", "sig"])
    assert resp.body["token"]
    assert resp.body["sig"]
    assert resp.status == 410

    # join
    resp = poll :post, "/ws/poll", session, %{
      "topic" => "rooms:lobby",
      "event" => "join",
      "payload" => %{}
    }
    assert resp.status == 200

    # poll with messsages sends buffer
    resp = poll(:get, "/ws/poll", session)
    session = Map.take(resp.body, ["token", "sig"])
    assert resp.status == 200
    [status_msg] = resp.body["messages"]
    assert status_msg["payload"] == %{"status" => "connected"}

    # poll without messages sends 204 no_content
    resp = poll(:get, "/ws/poll", session)
    session = Map.take(resp.body, ["token", "sig"])
    assert resp.status == 204

    # messages are buffered between polls
    Phoenix.Channel.broadcast! :my_app_pub, "rooms:lobby", "user:entered", %{name: "José"}
    Phoenix.Channel.broadcast! :my_app_pub, "rooms:lobby", "user:entered", %{name: "Sonny"}
<<<<<<< HEAD
    {resp, cookie} = poll(:get, "/ws/poll", cookie)
=======
    resp = poll(:get, "/ws/poll", session)
    session = Map.take(resp.body, ["token", "sig"])
>>>>>>> 91efaf5b
    assert resp.status == 200
    assert Enum.count(resp.body["messages"]) == 2
    assert Enum.map(resp.body["messages"], &(&1["payload"]["name"])) == ["José", "Sonny"]

    # poll without messages sends 204 no_content
    resp = poll(:get, "/ws/poll", session)
    session = Map.take(resp.body, ["token", "sig"])
    assert resp.status == 204

    resp = poll(:get, "/ws/poll", session)
    session = Map.take(resp.body, ["token", "sig"])
    assert resp.status == 204

    # generic events
    Phoenix.PubSub.subscribe(:my_app_pub, self, "rooms:lobby")
<<<<<<< HEAD
    {resp, cookie} = poll :post, "/ws/poll", cookie, %{"topic" => "rooms:lobby",
                                                       "event" => "new:msg",
                                                       "payload" => %{"body" => "hi!"}}
=======
    resp = poll :post, "/ws/poll", Map.take(resp.body, ["token", "sig"]), %{
      "topic" => "rooms:lobby",
      "event" => "new:msg",
      "payload" => %{"body" => "hi!"}
    }
>>>>>>> 91efaf5b
    assert resp.status == 200
    assert_receive {:socket_broadcast, %Message{event: "new:msg", payload: %{"body" => "hi!"}}}
    resp = poll(:get, "/ws/poll", session)
    session = Map.take(resp.body, ["token", "sig"])
    assert resp.status == 200

    # unauthorized events
    capture_log fn ->
      Phoenix.PubSub.subscribe(:my_app_pub, self, "rooms:private-room")
<<<<<<< HEAD
      {resp, cookie} = poll :post, "/ws/poll", cookie, %{"topic" => "rooms:private-room",
                                                         "event" => "new:msg",
                                                         "payload" => %{"body" => "this method shouldn't send!'"}}
=======
      resp = poll :post, "/ws/poll", session, %{
        "topic" => "rooms:private-room",
        "event" => "new:msg",
        "payload" => %{"body" => "this method shouldn't send!'"}
      }
>>>>>>> 91efaf5b
      assert resp.status == 401
      refute_receive {:socket_broadcast, %Message{event: "new:msg"}}


      ## multiplexed sockets

      # join
      resp = poll :post, "/ws/poll", session, %{
        "topic" => "rooms:room123",
        "event" => "join",
        "payload" => %{}
      }
      assert resp.status == 200
      Phoenix.Channel.broadcast! :my_app_pub, "rooms:lobby", "new:msg", %{body: "Hello lobby"}
      # poll
      resp = poll(:get, "/ws/poll", session)
      session = Map.take(resp.body, ["token", "sig"])
      assert resp.status == 200
      assert Enum.count(resp.body["messages"]) == 2
      assert Enum.at(resp.body["messages"], 0)["payload"]["status"] == "connected"
      assert Enum.at(resp.body["messages"], 1)["payload"]["body"] == "Hello lobby"


      ## Server termination handling

      # 410 from crashed/terminated longpoller server when polling
      :timer.sleep @ensure_window_timeout_ms
      resp = poll(:get, "/ws/poll", session)
      session = Map.take(resp.body, ["token", "sig"])
      assert resp.status == 410

      # join
      resp = poll :post, "/ws/poll", session, %{
        "topic" => "rooms:lobby",
        "event" => "join",
        "payload" => %{}
      }
      assert resp.status == 200
      Phoenix.PubSub.subscribe(:my_app_pub, self, "rooms:lobby")
      :timer.sleep @ensure_window_timeout_ms
      resp = poll :post, "/ws/poll", session, %{
        "topic" => "rooms:lobby",
        "event" => "new:msg",
        "payload" => %{"body" => "hi!"}
      }
      assert resp.status == 410
      refute_receive {:socket_reply, %Message{event: "new:msg", payload: %{"body" => "hi!"}}}

      # 410 from crashed/terminated longpoller server when publishing
      # create new session
      resp = poll :post, "/ws/poll", %{"token" => "foo", "sig" => "bar"}, %{}
      assert resp.status == 410
    end
  end
end<|MERGE_RESOLUTION|>--- conflicted
+++ resolved
@@ -153,12 +153,8 @@
     # messages are buffered between polls
     Phoenix.Channel.broadcast! :my_app_pub, "rooms:lobby", "user:entered", %{name: "José"}
     Phoenix.Channel.broadcast! :my_app_pub, "rooms:lobby", "user:entered", %{name: "Sonny"}
-<<<<<<< HEAD
-    {resp, cookie} = poll(:get, "/ws/poll", cookie)
-=======
-    resp = poll(:get, "/ws/poll", session)
-    session = Map.take(resp.body, ["token", "sig"])
->>>>>>> 91efaf5b
+    resp = poll(:get, "/ws/poll", session)
+    session = Map.take(resp.body, ["token", "sig"])
     assert resp.status == 200
     assert Enum.count(resp.body["messages"]) == 2
     assert Enum.map(resp.body["messages"], &(&1["payload"]["name"])) == ["José", "Sonny"]
@@ -174,17 +170,11 @@
 
     # generic events
     Phoenix.PubSub.subscribe(:my_app_pub, self, "rooms:lobby")
-<<<<<<< HEAD
-    {resp, cookie} = poll :post, "/ws/poll", cookie, %{"topic" => "rooms:lobby",
-                                                       "event" => "new:msg",
-                                                       "payload" => %{"body" => "hi!"}}
-=======
     resp = poll :post, "/ws/poll", Map.take(resp.body, ["token", "sig"]), %{
       "topic" => "rooms:lobby",
       "event" => "new:msg",
       "payload" => %{"body" => "hi!"}
     }
->>>>>>> 91efaf5b
     assert resp.status == 200
     assert_receive {:socket_broadcast, %Message{event: "new:msg", payload: %{"body" => "hi!"}}}
     resp = poll(:get, "/ws/poll", session)
@@ -194,17 +184,11 @@
     # unauthorized events
     capture_log fn ->
       Phoenix.PubSub.subscribe(:my_app_pub, self, "rooms:private-room")
-<<<<<<< HEAD
-      {resp, cookie} = poll :post, "/ws/poll", cookie, %{"topic" => "rooms:private-room",
-                                                         "event" => "new:msg",
-                                                         "payload" => %{"body" => "this method shouldn't send!'"}}
-=======
       resp = poll :post, "/ws/poll", session, %{
         "topic" => "rooms:private-room",
         "event" => "new:msg",
         "payload" => %{"body" => "this method shouldn't send!'"}
       }
->>>>>>> 91efaf5b
       assert resp.status == 401
       refute_receive {:socket_broadcast, %Message{event: "new:msg"}}
 
